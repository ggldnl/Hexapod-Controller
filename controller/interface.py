import serial
import struct
import serial.tools.list_ports


class Interface:
    """
    Interface class to interact with the servo controller board via serial communication.

    Attributes:
        dev (str): The device path for the serial connection.
        baud (int): The baud rate for the serial connection.
        ser (serial.Serial): The serial connection instance.
    """

    def __init__(self, dev='/dev/ttyACM0', baud=115200):
        """
        Initializes the Interface with the given device and baud rate.

        Args:
            dev (str): The device path for the serial connection (default is '/dev/ttyACM0').
            baud (int): The baud rate for the serial connection (default is 115200).
        """
        self.dev = dev
        self.baud = baud
        self.ser = None

    def open(self):
        """Opens the serial connection to the device."""
        self.ser = serial.Serial(self.dev, self.baud)

    def close(self):
        """Closes the serial connection."""

        # Detach the servos before closing
        self.detach_servos()

        self.ser.close()

    def __enter__(self):
        """Context manager entry method to open the connection."""
        self.open()

    def __exit__(self, exc_type, exc_val, exc_tb):
        """Context manager exit method to close the connection."""
        self.close()

    def send_command(self, opcode, *args):
        """
        Sends a command with an opcode and optional arguments.

        Args:
            opcode (int): The command opcode to be sent.
            *args: Additional arguments to be sent after the opcode.
        """
        self.ser.write(bytes([opcode]))
        for arg in args:
            self.ser.write(arg)

    def get_voltage(self):
        """
        Sends a command to read the voltage from the controller.

        Returns:
            float: The voltage value as a floating-point number.
        """
        self.send_command(0x01)
        response = self.ser.read(4)  # Float is 4 bytes
        return struct.unpack('f', response)[0]

    def get_current(self):
        """
        Sends a command to read the current from the controller.

        Returns:
            float: The current value as a floating-point number.
        """
        self.send_command(0x02)
        response = self.ser.read(4)  # Float is 4 bytes
        return struct.unpack('f', response)[0]

    def read_sensor(self, pin):
        """
        Sends a command to read a sensor value from the specified pin.

        Args:
            pin (int): The pin number to read from.

        Returns:
            float: The sensor value as a floating-point number.
        """
        self.send_command(0x03, bytes([pin]))
        response = self.ser.read(4)  # Float is 4 bytes
        return struct.unpack('f', response)[0]

    def set_led(self, pin, r=0, g=0, b=255):
        """
        Sends a command to set the LED color on the specified pin.

        Args:
            pin (int): The pin number for the LED.
            r (int): Red value (default 0).
            g (int): Green value (default 0).
            b (int): Blue value (default 255).

        Returns:
            bytes: The response from the controller.
        """
        self.send_command(0x04, bytes([pin, r, g, b]))
        return self.ser.read(1)

    def set_leds(self, pins, arr_rgb_tuples):
        """
        Sends a command to set the LED colors for multiple pins.

        Args:
            pins (list): List of pin numbers for the LEDs.
            arr_rgb_tuples (list): List of RGB tuples corresponding to each pin.

        Returns:
            bytes: The response from the controller.
        """
        comm = [len(pins)] + [elem for pin, rgb in zip(pins, arr_rgb_tuples) for elem in [pin] + list(rgb)]
        args = bytes(comm)
        self.send_command(0x05, args)
        return self.ser.read(1)

    def attach_servos(self):
        """
        Sends a command to attach all servos.

        Returns:
            bytes: The response from the controller.
        """
        self.send_command(0x06)
        return self.ser.read(1)

    def detach_servos(self):
        """
        Sends a command to detach all servos.

        Returns:
            bytes: The response from the controller.
        """
        self.send_command(0x07)
        return self.ser.read(1)

    def set_pulse(self, pin, pulse):
        """
        Sends a command to set the pulse width for a servo on the specified pin.

        Args:
            pin (int): The pin number of the servo.
            pulse (float): The pulse width to set (in microseconds).

        Returns:
            bytes: The response from the controller.
        """
        pulse_bytes = struct.pack('f', pulse)
        self.send_command(0x08, bytes([pin]), pulse_bytes)
        return self.ser.read(1)

    def set_pulses(self, pins, pulses):
        """
        Sends a command to set the pulse widths for multiple servos.

        Args:
            pins (list): List of pin numbers for the servos.
            pulses (list): List of pulse widths (in microseconds) for each servo.

        Returns:
            bytes: The response from the controller.
        """
        comm = [len(pins)] + [byte for pin, value in zip(pins, pulses) for byte in [pin] + list(struct.pack('f', value))]
        args = bytes(comm)
        self.send_command(0x09, args)
        return self.ser.read(1)

    def set_angle(self, pin, angle):
        """
        Sends a command to set the angle of a servo on the specified pin.

        Args:
            pin (int): The pin number of the servo.
            angle (float): The angle to set for the servo.

        Returns:
            bytes: The response from the controller.
        """
        pulse_bytes = struct.pack('f', angle)
        self.send_command(0x0A, bytes([pin]), pulse_bytes)
        return self.ser.read(1)

    def set_angles(self, pins, angles):
        """
        Sends a command to set the angles for multiple servos.

        Args:
            pins (list): List of pin numbers for the servos.
            angles (list): List of angles to set for each servo.

        Returns:
            bytes: The response from the controller.
        """
        comm = [len(pins)] + [byte for pin, value in zip(pins, angles) for byte in [pin] + list(struct.pack('f', value))]
        args = bytes(comm)
        self.send_command(0x0B, args)
        return self.ser.read(1)

<<<<<<< HEAD
    def connect_relay(self):
        """
        Connects the relay, giving power to the servos.

        Returns:
            bytes: The response from the controller.
        """
        self.send_command(0x0C, {})
        return self.ser.read(1)

    def disconnect_relay(self):
        """
        Disconnects the relay, preventing the servos from getting power.
        This could be useful if the robots gets stuck and the motors try
        with all their will to move, damaging themselves.

        Returns:
            bytes: The response from the controller.
        """
        self.send_command(0x0D, {})
        return self.ser.read(1)
=======
    @classmethod
    def list_interfaces(cls):
        """
        Lists available serial interfaces.

        Returns:
            list: A list of available serial port device paths.
        """
        return [port.device for port in serial.tools.list_ports.comports()]
>>>>>>> 27b6e2a5


if __name__ == '__main__':

    """
    Test the interface class by sending some commands. Attach the servos, set a servo (0) to home position and detach the servos.
    """

    import time

    controller = Interface()
    with controller:
        controller.attach_servos()
        time.sleep(1)

        angle = 0
        for i in range(18):

            print(f'Setting servo [{i}] to {angle}')
            controller.set_angle(i, angle)
            time.sleep(1)

        controller.detach_servos()<|MERGE_RESOLUTION|>--- conflicted
+++ resolved
@@ -207,7 +207,16 @@
         self.send_command(0x0B, args)
         return self.ser.read(1)
 
-<<<<<<< HEAD
+    @classmethod
+    def list_interfaces(cls):
+        """
+        Lists available serial interfaces.
+
+        Returns:
+            list: A list of available serial port device paths.
+        """
+        return [port.device for port in serial.tools.list_ports.comports()]
+
     def connect_relay(self):
         """
         Connects the relay, giving power to the servos.
@@ -229,17 +238,6 @@
         """
         self.send_command(0x0D, {})
         return self.ser.read(1)
-=======
-    @classmethod
-    def list_interfaces(cls):
-        """
-        Lists available serial interfaces.
-
-        Returns:
-            list: A list of available serial port device paths.
-        """
-        return [port.device for port in serial.tools.list_ports.comports()]
->>>>>>> 27b6e2a5
 
 
 if __name__ == '__main__':
